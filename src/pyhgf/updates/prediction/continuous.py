# Author: Nicolas Legrand <nicolas.legrand@cas.au.dk>

from typing import Dict

import jax.numpy as jnp
from jax import Array

from pyhgf.typing import Edges


<<<<<<< HEAD
=======
@partial(jit, static_argnames=("edges", "node_idx"), static_argnums=(2, 3))
>>>>>>> 024ba437
def predict_mean(
    attributes: Dict,
    time_step: float,
    node_idx: int,
    edges: Edges,
) -> Array:
    r"""Expected value for the mean of a probabilistic node.

    Parameters
    ----------
    attributes :
        The attributes of the probabilistic nodes.
    time_step :
        The interval between the previous time point and the current time point.
    node_idx :
        Pointer to the node that will be updated.
    edges :
        The edges of the probabilistic nodes as a tuple of
        :py:class:`pyhgf.typing.Indexes`. The tuple has the same length as node number.
        For each node, the index list value and volatility parents and children.

    Returns
    -------
    expected_mean :
        The expected value for the mean of the value parent (:math:`\\hat{\\mu}`).

    """
    # Get the drift rate from the node
    driftrate = attributes["tonic_drift"][node_idx]

    # Look at the (optional) value parents for this node
    # and update the drift rate accordingly
    mean_value_parents = jnp.where(
        edges["value_parents"][node_idx], attributes["mean"], 0.0
    )
    driftrate += (
        attributes["value_coupling_parents"][node_idx] * mean_value_parents
    ).sum()

    # New expected mean from the previous value
    expected_mean = attributes["mean"][node_idx]

    # Take the drift into account
    expected_mean += time_step * driftrate

    # Add quantities that come from the autoregressive process if not zero
    expected_mean += (
        time_step
        * attributes["autoregressive_coefficient"][node_idx]
        * (
            attributes["autoregressive_intercept"][node_idx]
            - attributes["mean"][node_idx]
        )
    )

    return expected_mean


<<<<<<< HEAD
=======
@partial(jit, static_argnames=("edges", "node_idx"), static_argnums=(2, 3))
>>>>>>> 024ba437
def predict_precision(
    attributes: Dict, time_step: float, node_idx: int, edges: Edges
) -> Array:
    r"""Expected value for the precision of the value parent.

    Parameters
    ----------
    attributes :
        The attributes of the probabilistic nodes.
    time_step :
        The interval between the previous time point and the current time point.
    node_idx :
        Pointer to the node that will be updated.
    edges :
        The edges of the probabilistic nodes as a tuple of
        :py:class:`pyhgf.typing.Indexes`. The tuple has the same length as node number.
        For each node, the index list value and volatility parents and children.

    Returns
    -------
    expected_precision :
        The expected value for the mean of the value parent (:math:`\\hat{\\pi}`).

    """
    # Get the log volatility from the node
    logvol = attributes["tonic_volatility"][node_idx]

    # Look at the (optional) volatility parents
    # and update the log volatility accordingly
    mean_volatility_parents = jnp.where(
        edges["volatility_parents"][node_idx], attributes["mean"], 0.0
    )
    logvol += (
        attributes["volatility_coupling_parents"][node_idx] * mean_volatility_parents
    ).sum()

    # Estimate new nu
    nu = time_step * jnp.exp(logvol)
    new_nu = jnp.where(nu > 1e-128, nu, jnp.nan)

    # Estimate the new expected precision for the node
    expected_precision = 1 / (1 / attributes["precision"][node_idx] + new_nu)

    return expected_precision<|MERGE_RESOLUTION|>--- conflicted
+++ resolved
@@ -8,10 +8,6 @@
 from pyhgf.typing import Edges
 
 
-<<<<<<< HEAD
-=======
-@partial(jit, static_argnames=("edges", "node_idx"), static_argnums=(2, 3))
->>>>>>> 024ba437
 def predict_mean(
     attributes: Dict,
     time_step: float,
@@ -70,10 +66,6 @@
     return expected_mean
 
 
-<<<<<<< HEAD
-=======
-@partial(jit, static_argnames=("edges", "node_idx"), static_argnums=(2, 3))
->>>>>>> 024ba437
 def predict_precision(
     attributes: Dict, time_step: float, node_idx: int, edges: Edges
 ) -> Array:
