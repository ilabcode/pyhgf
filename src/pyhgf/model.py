--- conflicted
+++ resolved
@@ -65,12 +65,8 @@
         self,
         n_levels: Optional[int] = 2,
         model_type: str = "continuous",
-<<<<<<< HEAD
         update_type: str = "eHGF",
-        initial_mu: Dict = {
-=======
         initial_mean: Dict = {
->>>>>>> 48cb2c94
             "1": 0.0,
             "2": 0.0,
             "3": 0.0,
@@ -645,18 +641,6 @@
 
         # parent's parameter
         node_parameters = {
-<<<<<<< HEAD
-            "mu": mu,
-            "muhat": mu,
-            "pi": pi,
-            "pihat": pi,
-            "kappas_children": None,
-            "kappas_parents": None,
-            "psis_children": tuple(value_coupling for _ in range(len(children_idxs))),
-            "psis_parents": None,
-            "omega": omega,
-            "drift": rho,
-=======
             "mean": mean,
             "expected_mean": mean,
             "precision": precision,
@@ -669,7 +653,6 @@
             "value_coupling_parents": None,
             "tonic_volatility": tonic_volatility,
             "tonic_drift": tonic_drift,
->>>>>>> 48cb2c94
         }
 
         # add more parameters (optional)
@@ -765,19 +748,11 @@
             "volatility_coupling_children": tuple(
                 volatility_coupling for _ in range(len(children_idxs))
             ),
-<<<<<<< HEAD
-            "kappas_parents": None,
-            "psis_children": None,
-            "psis_parents": None,
-            "omega": omega,
-            "drift": rho,
-=======
             "volatility_coupling_parents": None,
             "value_coupling_children": None,
             "value_coupling_parents": None,
             "tonic_volatility": tonic_volatility,
             "tonic_drift": tonic_drift,
->>>>>>> 48cb2c94
         }
 
         # add more parameters (optional)
